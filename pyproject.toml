--- conflicted
+++ resolved
@@ -39,17 +39,10 @@
   "isort",
   "black==25.1.0",
   "codespell==2.4.1",
-<<<<<<< HEAD
   "mypy==1.17.0",
   "ruff==0.12.4",
   "pytest==8.3.5",
   "pytest-asyncio==0.26.0",
-=======
-  "mypy==1.15.0",
-  "ruff==0.11.13",
-  "pytest==8.4.1",
-  "pytest-asyncio==1.1.0",
->>>>>>> 6f904caf
   "pytest-aiohttp==1.1.0",
   "pytest-cov==6.2.1",
   "pytest-env",
