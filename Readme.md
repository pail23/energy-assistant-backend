--- conflicted
+++ resolved
@@ -62,9 +62,5 @@
 
 `./scripts/install-client.sh` Install the client (Web UI) from Github in the `/client` folder in the container.
 
-<<<<<<< HEAD
-`./scripts/lint.sh` run the linker to check the code quality.
-`./scripts/create-dev-db.sh` create a new database in the root folder of the project.
-=======
 `./scripts/lint.sh` run the linter to check the code quality.
->>>>>>> 20d2f238
+`./scripts/create-dev-db.sh` create a new database in the root folder of the project.