--- conflicted
+++ resolved
@@ -139,12 +139,9 @@
     ) -> None:
         """Create a home instance."""
         self._name: str = config.home.get_param("name")
-<<<<<<< HEAD
         self._session_storage = session_storage
         self._device_type_registry = device_type_registry
-=======
         self._config_storage: ConfigStorage = config
->>>>>>> 2fe8b9b0
 
         self._home_energy_state = HomeEnergyState(config.home.as_dict())
         self._init_power_variables(config.home.as_dict())
